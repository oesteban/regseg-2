--- conflicted
+++ resolved
@@ -119,11 +119,7 @@
               'rb' if version_info[0] < 3 else 'r') as sfh:
         model = json.load(sfh)
 
-<<<<<<< HEAD
     name = ['%s.surf' % m for m in model.keys()]
     labels = list(model.values())
 
     return name, labels
-=======
-    return list(model.keys()), list(model.values())
->>>>>>> 4c41a18a
